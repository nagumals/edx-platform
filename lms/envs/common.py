"""
This is the common settings file, intended to set sane defaults. If you have a
piece of configuration that's dependent on a set of feature flags being set,
then create a function that returns the calculated value based on the value of
MITX_FEATURES[...]. Modules that extend this one can change the feature
configuration in an environment specific config file and re-calculate those
values.

We should make a method that calls all these config methods so that you just
make one call at the end of your site-specific dev file to reset all the
dependent variables (like INSTALLED_APPS) for you.

Longer TODO:
1. Right now our treatment of static content in general and in particular
   course-specific static content is haphazard.
2. We should have a more disciplined approach to feature flagging, even if it
   just means that we stick them in a dict called MITX_FEATURES.
3. We need to handle configuration for multiple courses. This could be as
   multiple sites, but we do need a way to map their data assets.
"""
import sys
import os

from path import path

from .discussionsettings import *

################################### FEATURES ###################################
COURSEWARE_ENABLED = True
ENABLE_JASMINE = False

GENERATE_RANDOM_USER_CREDENTIALS = False
PERFSTATS = False

DISCUSSION_SETTINGS = {
    'MAX_COMMENT_DEPTH': 2,
}

# Features
MITX_FEATURES = {
    'SAMPLE': False,
    'USE_DJANGO_PIPELINE': True,
    'DISPLAY_HISTOGRAMS_TO_STAFF': True,
    'REROUTE_ACTIVATION_EMAIL': False,		# nonempty string = address for all activation emails
    'DEBUG_LEVEL': 0,				# 0 = lowest level, least verbose, 255 = max level, most verbose

    ## DO NOT SET TO True IN THIS FILE
    ## Doing so will cause all courses to be released on production
    'DISABLE_START_DATES': False,  # When True, all courses will be active, regardless of start date

    # When True, will only publicly list courses by the subdomain. Expects you
    # to define COURSE_LISTINGS, a dictionary mapping subdomains to lists of
    # course_ids (see dev_int.py for an example)
    'SUBDOMAIN_COURSE_LISTINGS': False,

    # When True, will override certain branding with university specific values
    # Expects a SUBDOMAIN_BRANDING dictionary that maps the subdomain to the
    # university to use for branding purposes
    'SUBDOMAIN_BRANDING': False,

    'FORCE_UNIVERSITY_DOMAIN': False,  	# set this to the university domain to use, as an override to HTTP_HOST
                                        # set to None to do no university selection

    'ENABLE_TEXTBOOK': True,
    'ENABLE_DISCUSSION_SERVICE': True,

    'ENABLE_PSYCHOMETRICS': False,  	# real-time psychometrics (eg item response theory analysis in instructor dashboard)

    'ENABLE_SQL_TRACKING_LOGS': False,
    'ENABLE_LMS_MIGRATION': False,
    'ENABLE_MANUAL_GIT_RELOAD': False,

    'ENABLE_MASQUERADE': True,  # allow course staff to change to student view of courseware

    'DISABLE_LOGIN_BUTTON': False,  # used in systems where login is automatic, eg MIT SSL

    'STUB_VIDEO_FOR_TESTING': False,   # do not display video when running automated acceptance tests

    # extrernal access methods
    'ACCESS_REQUIRE_STAFF_FOR_COURSE': False,
    'AUTH_USE_OPENID': False,
    'AUTH_USE_MIT_CERTIFICATES': False,
    'AUTH_USE_OPENID_PROVIDER': False,

    # analytics experiments
    'ENABLE_INSTRUCTOR_ANALYTICS': False,

    # Flip to True when the YouTube iframe API breaks (again)
    'USE_YOUTUBE_OBJECT_API': False,

    # Give a UI to show a student's submission history in a problem by the
    # Staff Debug tool.
    'ENABLE_STUDENT_HISTORY_VIEW': True,

<<<<<<< HEAD
    # Enables the student notes API and UI.
    'ENABLE_STUDENT_NOTES': True
=======
    # Provide a UI to allow users to submit feedback from the LMS
    'ENABLE_FEEDBACK_SUBMISSION': False,
>>>>>>> 29a5d3b4
}

# Used for A/B testing
DEFAULT_GROUPS = []

# If this is true, random scores will be generated for the purpose of debugging the profile graphs
GENERATE_PROFILE_SCORES = False

# Used with XQueue
XQUEUE_WAITTIME_BETWEEN_REQUESTS = 5   # seconds


############################# SET PATH INFORMATION #############################
PROJECT_ROOT = path(__file__).abspath().dirname().dirname()  # /mitx/lms
REPO_ROOT = PROJECT_ROOT.dirname()
COMMON_ROOT = REPO_ROOT / "common"
ENV_ROOT = REPO_ROOT.dirname()  # virtualenv dir /mitx is in
COURSES_ROOT = ENV_ROOT / "data"

DATA_DIR = COURSES_ROOT

sys.path.append(REPO_ROOT)
sys.path.append(PROJECT_ROOT / 'djangoapps')
sys.path.append(PROJECT_ROOT / 'lib')
sys.path.append(COMMON_ROOT / 'djangoapps')
sys.path.append(COMMON_ROOT / 'lib')

# For Node.js

system_node_path = os.environ.get("NODE_PATH", None)
if system_node_path is None:
    system_node_path = "/usr/local/lib/node_modules"

node_paths = [COMMON_ROOT / "static/js/vendor",
              COMMON_ROOT / "static/coffee/src",
              system_node_path
              ]
NODE_PATH = ':'.join(node_paths)


# Where to look for a status message
STATUS_MESSAGE_PATH = ENV_ROOT / "status_message.json"

############################ OpenID Provider  ##################################
OPENID_PROVIDER_TRUSTED_ROOTS = ['cs50.net', '*.cs50.net']

################################## MITXWEB #####################################
# This is where we stick our compiled template files. Most of the app uses Mako
# templates
from tempdir import mkdtemp_clean
MAKO_MODULE_DIR = mkdtemp_clean('mako')
MAKO_TEMPLATES = {}
MAKO_TEMPLATES['main'] = [PROJECT_ROOT / 'templates',
                          COMMON_ROOT / 'templates',
                          COMMON_ROOT / 'lib' / 'capa' / 'capa' / 'templates',
                          COMMON_ROOT / 'djangoapps' / 'pipeline_mako' / 'templates']

# This is where Django Template lookup is defined. There are a few of these
# still left lying around.
TEMPLATE_DIRS = (
    PROJECT_ROOT / "templates",
    COMMON_ROOT / 'templates',
    COMMON_ROOT / 'lib' / 'capa' / 'capa' / 'templates',
    COMMON_ROOT / 'djangoapps' / 'pipeline_mako' / 'templates',
)

TEMPLATE_CONTEXT_PROCESSORS = (
    'django.core.context_processors.request',
    'django.core.context_processors.static',
    'django.contrib.messages.context_processors.messages',
    #'django.core.context_processors.i18n',
    'django.contrib.auth.context_processors.auth',   # this is required for admin
    'django.core.context_processors.csrf',   # necessary for csrf protection

    # Added for django-wiki
    'django.core.context_processors.media',
    'django.core.context_processors.tz',
    'django.contrib.messages.context_processors.messages',
    'sekizai.context_processors.sekizai',
    'course_wiki.course_nav.context_processor',
)

STUDENT_FILEUPLOAD_MAX_SIZE = 4 * 1000 * 1000   # 4 MB
MAX_FILEUPLOADS_PER_INPUT = 20

# FIXME:
# We should have separate S3 staged URLs in case we need to make changes to
# these assets and test them.
LIB_URL = '/static/js/'

# Dev machines shouldn't need the book
# BOOK_URL = '/static/book/'
BOOK_URL = 'https://mitxstatic.s3.amazonaws.com/book_images/'   # For AWS deploys
# RSS_URL = r'lms/templates/feed.rss'
# PRESS_URL = r''
RSS_TIMEOUT = 600

# Configuration option for when we want to grab server error pages
STATIC_GRAB = False
DEV_CONTENT = True

# FIXME: Should we be doing this truncation?
TRACK_MAX_EVENT = 10000
DEBUG_TRACK_LOG = False

MITX_ROOT_URL = ''

LOGIN_REDIRECT_URL = MITX_ROOT_URL + '/accounts/login'
LOGIN_URL = MITX_ROOT_URL + '/accounts/login'

COURSE_NAME = "6.002_Spring_2012"
COURSE_NUMBER = "6.002x"
COURSE_TITLE = "Circuits and Electronics"

### Dark code. Should be enabled in local settings for devel.

ENABLE_MULTICOURSE = False     # set to False to disable multicourse display (see lib.util.views.mitxhome)

WIKI_ENABLED = False

###

COURSE_DEFAULT = '6.002x_Fall_2012'
COURSE_SETTINGS =  {'6.002x_Fall_2012': {'number': '6.002x',
                                          'title': 'Circuits and Electronics',
                                          'xmlpath': '6002x/',
                                          'location': 'i4x://edx/6002xs12/course/6.002x_Fall_2012',
                                          }
                    }

# IP addresses that are allowed to reload the course, etc.
# TODO (vshnayder): Will probably need to change as we get real access control in.
LMS_MIGRATION_ALLOWED_IPS = []

######################## subdomain specific settings ###########################
COURSE_LISTINGS = {}
SUBDOMAIN_BRANDING = {}


############################### XModule Store ##################################
MODULESTORE = {
    'default': {
        'ENGINE': 'xmodule.modulestore.xml.XMLModuleStore',
        'OPTIONS': {
            'data_dir': DATA_DIR,
            'default_class': 'xmodule.hidden_module.HiddenDescriptor',
        }
    }
}
CONTENTSTORE = None

############################ SIGNAL HANDLERS ################################
# This is imported to register the exception signal handling that logs exceptions
import monitoring.exceptions  # noqa

############################### DJANGO BUILT-INS ###############################
# Change DEBUG/TEMPLATE_DEBUG in your environment settings files, not here
DEBUG = False
TEMPLATE_DEBUG = False

# Site info
SITE_ID = 1
SITE_NAME = "edx.org"
HTTPS = 'on'
ROOT_URLCONF = 'lms.urls'
IGNORABLE_404_ENDS = ('favicon.ico')

# Email
EMAIL_BACKEND = 'django.core.mail.backends.console.EmailBackend'
DEFAULT_FROM_EMAIL = 'registration@edx.org'
DEFAULT_FEEDBACK_EMAIL = 'feedback@edx.org'
ADMINS = (
    ('edX Admins', 'admin@edx.org'),
)
MANAGERS = ADMINS

# Static content
STATIC_URL = '/static/'
ADMIN_MEDIA_PREFIX = '/static/admin/'
STATIC_ROOT = ENV_ROOT / "staticfiles"

STATICFILES_DIRS = [
    COMMON_ROOT / "static",
    PROJECT_ROOT / "static",
]

# Locale/Internationalization
TIME_ZONE = 'America/New_York'   # http://en.wikipedia.org/wiki/List_of_tz_zones_by_name
LANGUAGE_CODE = 'en'   # http://www.i18nguy.com/unicode/language-identifiers.html
USE_I18N = True
USE_L10N = True

# Messages
MESSAGE_STORAGE = 'django.contrib.messages.storage.session.SessionStorage'

#################################### GITHUB #######################################
# gitreload is used in LMS-workflow to pull content from github
# gitreload requests are only allowed from these IP addresses, which are
# the advertised public IPs of the github WebHook servers.
# These are listed, eg at https://github.com/MITx/mitx/admin/hooks

ALLOWED_GITRELOAD_IPS = ['207.97.227.253', '50.57.128.197', '108.171.174.178']

#################################### AWS #######################################
# S3BotoStorage insists on a timeout for uploaded assets. We should make it
# permanent instead, but rather than trying to figure out exactly where that
# setting is, I'm just bumping the expiration time to something absurd (100
# years). This is only used if DEFAULT_FILE_STORAGE is overriden to use S3
# in the global settings.py
AWS_QUERYSTRING_EXPIRE = 10 * 365 * 24 * 60 * 60   # 10 years

################################# SIMPLEWIKI ###################################
SIMPLE_WIKI_REQUIRE_LOGIN_EDIT = True
SIMPLE_WIKI_REQUIRE_LOGIN_VIEW = False

################################# WIKI ###################################
WIKI_ACCOUNT_HANDLING = False
WIKI_EDITOR = 'course_wiki.editors.CodeMirror'
WIKI_SHOW_MAX_CHILDREN = 0   # We don't use the little menu that shows children of an article in the breadcrumb
WIKI_ANONYMOUS = False   # Don't allow anonymous access until the styling is figured out
WIKI_CAN_CHANGE_PERMISSIONS = lambda article, user: user.is_staff or user.is_superuser
WIKI_CAN_ASSIGN = lambda article, user: user.is_staff or user.is_superuser

WIKI_USE_BOOTSTRAP_SELECT_WIDGET = False
WIKI_LINK_LIVE_LOOKUPS = False
WIKI_LINK_DEFAULT_LEVEL = 2

################################# Pearson TestCenter config  ################

PEARSONVUE_SIGNINPAGE_URL = "https://www1.pearsonvue.com/testtaker/signin/SignInPage/EDX"
# TESTCENTER_ACCOMMODATION_REQUEST_EMAIL = "exam-help@edx.org"

##### Feedback submission mechanism #####
FEEDBACK_SUBMISSION_EMAIL = None

##### Zendesk #####
ZENDESK_URL = None
ZENDESK_USER = None
ZENDESK_API_KEY = None

################################# open ended grading config  #####################

#By setting up the default settings with an incorrect user name and password,
# will get an error when attempting to connect
OPEN_ENDED_GRADING_INTERFACE = {
    'url': 'http://sandbox-grader-001.m.edx.org/peer_grading',
    'username': 'incorrect_user',
    'password': 'incorrect_pass',
    'staff_grading' : 'staff_grading',
    'peer_grading' : 'peer_grading',
    'grading_controller' : 'grading_controller'
    }

# Used for testing, debugging peer grading
MOCK_PEER_GRADING = False

# Used for testing, debugging staff grading
MOCK_STAFF_GRADING = False

################################# Jasmine ###################################
JASMINE_TEST_DIRECTORY = PROJECT_ROOT + '/static/coffee'

################################# Middleware ###################################
# List of finder classes that know how to find static files in
# various locations.
STATICFILES_FINDERS = (
    'staticfiles.finders.FileSystemFinder',
    'staticfiles.finders.AppDirectoriesFinder',
)

# List of callables that know how to import templates from various sources.
TEMPLATE_LOADERS = (
    'mitxmako.makoloader.MakoFilesystemLoader',
    'mitxmako.makoloader.MakoAppDirectoriesLoader',

    # 'django.template.loaders.filesystem.Loader',
    # 'django.template.loaders.app_directories.Loader',

)

MIDDLEWARE_CLASSES = (
    'contentserver.middleware.StaticContentServer',
    'request_cache.middleware.RequestCache',
    'django_comment_client.middleware.AjaxExceptionMiddleware',
    'django.middleware.common.CommonMiddleware',
    'django.contrib.sessions.middleware.SessionMiddleware',
    'django.middleware.csrf.CsrfViewMiddleware',

    # Instead of AuthenticationMiddleware, we use a cached backed version
    #'django.contrib.auth.middleware.AuthenticationMiddleware',
    'cache_toolbox.middleware.CacheBackedAuthenticationMiddleware',

    'django.contrib.messages.middleware.MessageMiddleware',
    'track.middleware.TrackMiddleware',
    'mitxmako.middleware.MakoMiddleware',

    'course_wiki.course_nav.Middleware',

    'django.middleware.transaction.TransactionMiddleware',
    # 'debug_toolbar.middleware.DebugToolbarMiddleware',

    'django_comment_client.utils.ViewNameMiddleware',
)

############################### Pipeline #######################################

STATICFILES_STORAGE = 'pipeline.storage.PipelineCachedStorage'

from rooted_paths import rooted_glob

courseware_js = (
    [
        'coffee/src/' + pth + '.js'
        for pth in ['courseware', 'histogram', 'navigation', 'time']
    ] +
    sorted(rooted_glob(PROJECT_ROOT / 'static', 'coffee/src/modules/**/*.js'))
)

# 'js/vendor/RequireJS.js' - Require JS wrapper.
# See https://edx-wiki.atlassian.net/wiki/display/LMS/Integration+of+Require+JS+into+the+system
main_vendor_js = [
  'js/vendor/RequireJS.js',
  'js/vendor/json2.js',
  'js/vendor/jquery.min.js',
  'js/vendor/jquery-ui.min.js',
  'js/vendor/jquery.cookie.js',
  'js/vendor/jquery.qtip.min.js',
  'js/vendor/swfobject/swfobject.js',
  'js/vendor/jquery.ba-bbq.min.js',
  'js/vendor/annotator.min.js',
  'js/vendor/annotator.store.min.js',
  'js/vendor/annotator.tags.min.js'
]

discussion_js = sorted(rooted_glob(PROJECT_ROOT / 'static', 'coffee/src/discussion/**/*.js'))
staff_grading_js = sorted(rooted_glob(PROJECT_ROOT / 'static', 'coffee/src/staff_grading/**/*.js'))
open_ended_js = sorted(rooted_glob(PROJECT_ROOT / 'static', 'coffee/src/open_ended/**/*.js'))
notes_js = sorted(rooted_glob(PROJECT_ROOT / 'static', 'coffee/src/notes/**/*.coffee'))

PIPELINE_CSS = {
    'application': {
        'source_filenames': ['sass/application.css'],
        'output_filename': 'css/lms-application.css',
    },
    'course': {
        'source_filenames': [
            'js/vendor/CodeMirror/codemirror.css',
            'css/vendor/jquery.treeview.css',
            'css/vendor/ui-lightness/jquery-ui-1.8.22.custom.css',
            'css/vendor/jquery.qtip.min.css',
            'css/vendor/annotator.min.css',
            'sass/course.css',
            'xmodule/modules.css',
        ],
        'output_filename': 'css/lms-course.css',
    },
    'ie-fixes': {
        'source_filenames': ['sass/ie.css'],
        'output_filename': 'css/lms-ie.css',
    },
}


# test_order: Determines the position of this chunk of javascript on
# the jasmine test page
PIPELINE_JS = {
    'application': {

        # Application will contain all paths not in courseware_only_js
        'source_filenames': sorted(
            set(rooted_glob(COMMON_ROOT / 'static', 'coffee/src/**/*.js') +
                rooted_glob(PROJECT_ROOT / 'static', 'coffee/src/**/*.js')) -
            set(courseware_js + discussion_js + staff_grading_js + open_ended_js + notes_js)
        ) + [
            'js/form.ext.js',
            'js/my_courses_dropdown.js',
            'js/toggle_login_modal.js',
            'js/sticky_filter.js',
            'js/query-params.js',
        ],
        'output_filename': 'js/lms-application.js',

        'test_order': 1,
    },
    'courseware': {
        'source_filenames': courseware_js,
        'output_filename': 'js/lms-courseware.js',
        'test_order': 2,
    },
    'main_vendor': {
        'source_filenames': main_vendor_js,
        'output_filename': 'js/lms-main_vendor.js',
        'test_order': 0,
    },
    'module-js': {
        'source_filenames': rooted_glob(COMMON_ROOT / 'static', 'xmodule/modules/js/*.js'),
        'output_filename': 'js/lms-modules.js',
        'test_order': 3,
    },
    'discussion': {
        'source_filenames': discussion_js,
        'output_filename': 'js/discussion.js',
        'test_order': 4,
    },
    'staff_grading': {
        'source_filenames': staff_grading_js,
        'output_filename': 'js/staff_grading.js',
        'test_order': 5,
    },
    'open_ended': {
        'source_filenames': open_ended_js,
        'output_filename': 'js/open_ended.js',
        'test_order': 6,
    },
    'notes': {
        'source_filenames': notes_js,
        'output_filename': 'js/notes.js',
        'test_order': 7
    },
}

PIPELINE_DISABLE_WRAPPER = True

# Compile all coffee files in course data directories if they are out of date.
# TODO: Remove this once we move data into Mongo. This is only temporary while
# course data directories are still in use.
if os.path.isdir(DATA_DIR):
    for course_dir in os.listdir(DATA_DIR):
        js_dir = DATA_DIR / course_dir / "js"
        if not os.path.isdir(js_dir):
            continue
        for filename in os.listdir(js_dir):
            if filename.endswith('coffee'):
                new_filename = os.path.splitext(filename)[0] + ".js"
                if os.path.exists(js_dir / new_filename):
                    coffee_timestamp = os.stat(js_dir / filename).st_mtime
                    js_timestamp     = os.stat(js_dir / new_filename).st_mtime
                    if coffee_timestamp <= js_timestamp:
                        continue
                os.system("rm %s" % (js_dir / new_filename))
                os.system("coffee -c %s" % (js_dir / filename))


PIPELINE_CSS_COMPRESSOR = None
PIPELINE_JS_COMPRESSOR = None

STATICFILES_IGNORE_PATTERNS = (
    "sass/*",
    "coffee/*",
)

PIPELINE_YUI_BINARY = 'yui-compressor'

# Setting that will only affect the MITx version of django-pipeline until our changes are merged upstream
PIPELINE_COMPILE_INPLACE = True

################################### APPS #######################################
INSTALLED_APPS = (
    # Standard ones that are always installed...
    'django.contrib.auth',
    'django.contrib.contenttypes',
    'django.contrib.humanize',
    'django.contrib.messages',
    'django.contrib.sessions',
    'django.contrib.sites',
    'south',

    # For asset pipelining
    'pipeline',
    'staticfiles',
    'static_replace',

    # Our courseware
    'circuit',
    'courseware',
    'perfstats',
    'student',
    'static_template_view',
    'staticbook',
    'simplewiki',
    'track',
    'util',
    'certificates',
    'instructor',
    'open_ended_grading',
    'psychometrics',
    'licenses',
    'course_groups',

    #For the wiki
    'wiki',   # The new django-wiki from benjaoming
    'django_notify',
    'course_wiki',   # Our customizations
    'mptt',
    'sekizai',
    #'wiki.plugins.attachments',
    'wiki.plugins.links',
    'wiki.plugins.notifications',
    'course_wiki.plugins.markdownedx',

    # foldit integration
    'foldit',

    # For testing
    'django.contrib.admin',   # only used in DEBUG mode

    # Discussion forums
    'django_comment_client',
<<<<<<< HEAD

    # Student notes
    'notes',
)
=======
)
>>>>>>> 29a5d3b4
<|MERGE_RESOLUTION|>--- conflicted
+++ resolved
@@ -92,13 +92,11 @@
     # Staff Debug tool.
     'ENABLE_STUDENT_HISTORY_VIEW': True,
 
-<<<<<<< HEAD
     # Enables the student notes API and UI.
-    'ENABLE_STUDENT_NOTES': True
-=======
+    'ENABLE_STUDENT_NOTES': True,
+
     # Provide a UI to allow users to submit feedback from the LMS
     'ENABLE_FEEDBACK_SUBMISSION': False,
->>>>>>> 29a5d3b4
 }
 
 # Used for A/B testing
@@ -607,11 +605,7 @@
 
     # Discussion forums
     'django_comment_client',
-<<<<<<< HEAD
 
     # Student notes
     'notes',
 )
-=======
-)
->>>>>>> 29a5d3b4
