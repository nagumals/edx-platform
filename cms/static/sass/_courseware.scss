input.courseware-unit-search-input {
	float: left;
	width: 260px;
	background-color: #fff;
}

.courseware-overview {
	
}

.courseware-section {
	position: relative;
	background: #fff;
	border: 1px solid $darkGrey;
	border-radius: 3px;
	margin: 10px 0;
	padding-bottom: 12px;
	@include box-shadow(0 1px 2px rgba(0, 0, 0, .1));

	&:first-child {
		margin-top: 0;
	}

	&.collapsed {
		padding-bottom: 0;
	}

	label {
		float: left;
		line-height: 29px;
	}

	.datepair {
		float: left;
		margin-left: 10px;
	}

	.datepair .date,
	.datepair .time {
		padding-left: 0;
		padding-right: 0;
		border: none;
		background: none;
		@include box-shadow(none);
		font-size: 13px;
		font-weight: bold;
		color: $blue;
		cursor: pointer;
	}

	.datepair .date {
		width: 80px;
	}

	.datepair .time {
		width: 65px;
	}

	&.collapsed .subsection-list,
	.collapsed .subsection-list,
	.collapsed > ol {
		display: none !important;
	}

	header {
		min-height: 75px;
		@include clearfix();

		.item-details, .section-published-date {
<<<<<<< HEAD
		}

		.item-details {
			float: none;
=======
			display: inline-block;
		}

		.item-details {
>>>>>>> 63637579
			padding: 20px 0 10px 0;
			@include clearfix();

			.section-name {
				float: left;
				margin-right: 10px;
				width: 350px;
				font-size: 19px;
				font-weight: bold;
				color: $blue;
			}

			.section-name-span {
				cursor: pointer;
				@include transition(color .15s);

				&:hover {
					color: $orange;
				}
			}

			.section-name-edit {
<<<<<<< HEAD
				position: relative;
				width: 400px;
				background: $white;

=======
>>>>>>> 63637579
				input {
					font-size: 16px;	
				}
				
				.save-button {
					@include blue-button;
					padding: 7px 20px 7px;
					margin-right: 5px;
				}

				.cancel-button {
					@include white-button;
					padding: 7px 20px 7px;
				}
			}

			.section-published-date {
<<<<<<< HEAD
				float: right;
				width: 265px;
				margin-right: 220px;
=======
				float: left;
				width: 265px;
				margin-right: 10px;
>>>>>>> 63637579
				padding: 4px 10px;
				@include border-radius(3px);
				background: $lightGrey;

				.published-status {
					font-size: 12px;
					margin-right: 15px;

					strong {
						font-weight: bold;
					}
				}

				.schedule-button {
					@include blue-button;
				}

				.edit-button {
					@include blue-button;
				}

				.schedule-button,
				.edit-button {
					font-size: 11px;
					padding: 3px 15px 5px;
				}
			}
<<<<<<< HEAD
		}

		.gradable-status {
			position: absolute;
			top: 20px;
			right: 70px;
			width: 145px;

			.status-label {
				position: absolute;
				top: 0;
				right: 2px;
				display: none;
				width: 100px;
				padding: 10px 35px 10px 10px;
				@include border-radius(3px);
				background: $lightGrey;
				color: $lightGrey;
				text-align: right;
				font-size: 12px;
				font-weight: bold;
				line-height: 16px;
			}

			.menu-toggle {
				z-index: 10;
				position: absolute;
				top: 2px;
				right: 5px;
				padding: 5px;
				color: $lightGrey;

				&:hover, &.is-active {
					color: $blue;
				}
			}

			.menu {
				z-index: 1;
				display: none;
				opacity: 0.0;
				position: absolute;
				top: -1px;
				left: 2px;
				margin: 0;
				padding: 8px 12px;
				background: $white;
				border: 1px solid $mediumGrey;
				font-size: 12px;
				@include border-radius(4px);
				@include box-shadow(0 1px 2px rgba(0, 0, 0, .2));
				@include transition(opacity .15s);
				@include transition(display .15s);


				li {
					width: 115px;
					margin-bottom: 3px;
					padding-bottom: 3px;
					border-bottom: 1px solid $lightGrey;

					&:last-child {
						margin-bottom: 0;
						padding-bottom: 0;
						border: none;

						a {
							color: $darkGrey;
						}
					}
				}

				a {

					&.is-selected {
						font-weight: bold;
					}
				}
			}

			// dropdown state
			&.is-active {

				.menu {
					z-index: 1000;
					display: block;
					opacity: 1.0;
				}

				.menu-toggle {
					z-index: 10000;
				}
			}

			// set state
			&.is-set {

				.menu-toggle {
					color: $blue;
				}

				.status-label {
					display: block;
					color: $blue;
				}
			}
		}

=======
		}

		.gradable-status {
			position: absolute;
			top: 20px;
			right: 70px;
			width: 145px;

			.status-label {
				position: absolute;
				top: 0;
				right: 2px;
				display: none;
				width: 100px;
				padding: 10px 35px 10px 10px;
				@include border-radius(3px);
				background: $lightGrey;
				color: $lightGrey;
				text-align: right;
				font-size: 12px;
				font-weight: bold;
				line-height: 16px;
			}

			.menu-toggle {
				z-index: 10;
				position: absolute;
				top: 0;
				right: 5px;
				padding: 5px;
				color: $lightGrey;

				&:hover, &.is-active {
					color: $blue;
				}
			}

			.menu {
				z-index: 1;
				display: none;
				opacity: 0.0;
				position: absolute;
				top: -1px;
				left: 2px;
				margin: 0;
				padding: 8px 12px;
				background: $white;
				border: 1px solid $mediumGrey;
				font-size: 12px;
				@include border-radius(4px);
				@include box-shadow(0 1px 2px rgba(0, 0, 0, .2));
				@include transition(opacity .15s);
				@include transition(display .15s);


				li {
					width: 115px;
					margin-bottom: 3px;
					padding-bottom: 3px;
					border-bottom: 1px solid $lightGrey;

					&:last-child {
						margin-bottom: 0;
						padding-bottom: 0;
						border: none;

						a {
							color: $darkGrey;
						}
					}
				}

				a {

					&.is-selected {
						font-weight: bold;
					}
				}
			}

			// dropdown state
			&.is-active {

				.menu {
					z-index: 1000;
					display: block;
					opacity: 1.0;
				}

				.menu-toggle {
					z-index: 10000;
				}
			}

			// set state
			&.is-set {

				.menu-toggle {
					color: $blue;
				}

				.status-label {
					display: block;
					color: $blue;
				}
			}
		}

>>>>>>> 63637579
		.item-actions {	
			margin-top: 21px;
			margin-right: 12px;

			.edit-button,
			.delete-button {
				margin-top: -3px;
			}
		}

		.expand-collapse-icon {
			float: left;
			margin: 29px 6px 16px 16px;
			@include transition(none);
		}

		.drag-handle {
			margin-left: 11px;
		}
<<<<<<< HEAD

	.section-name-span {
		cursor: pointer;
		@include transition(color .15s);

		&:hover {
			color: $orange;
		}
	}

	.section-name-edit {
		input {
			font-size: 16px;
		}
		
		.save-button {
			@include blue-button;
			padding: 10px 20px;
			margin-right: 5px;
		}

		.cancel-button {
			@include white-button;
			padding: 10px 20px;
		}
	}

	h4 {
		font-size: 12px;
		color: #878e9d;
=======

		h4 {
			font-size: 12px;
			color: #878e9d;
>>>>>>> 63637579

			strong {
				font-weight: bold;
			}
		}
	}

	.list-header {
		@include linear-gradient(top, transparent, rgba(0, 0, 0, .1));
		background-color: #ced2db;
		border-radius: 3px 3px 0 0;
	}

	.subsection-list {
		margin: 0 12px;

		> ol {
			@include tree-view;
			border-top-width: 0;
		}

		.branch {

			.section-item {
				@include clearfix();

				.details {
					float: left;
					width: 650px;
				}

				.gradable-status {
					float: right;
					position: relative;
					top: -4px;
					right: 50px;
					width: 145px;

					.status-label {
						position: absolute;
						top: 2px;
						right: -5px;
						display: none;
						width: 110px;
						padding: 5px 40px 5px 10px;
						@include border-radius(3px);
						color: $lightGrey;
						text-align: right;
						font-size: 12px;
						font-weight: bold;
						line-height: 16px;
					}

					.menu-toggle {
						z-index: 10;
						position: absolute;
						top: 0;
						right: 5px;
						padding: 5px;
						color: $mediumGrey;

						&:hover, &.is-active {
							color: $blue;
						}
					}

					.menu {
						z-index: 1;
						display: none;
						opacity: 0.0;
						position: absolute;
						top: -1px;
						left: 5px;
						margin: 0;
						padding: 8px 12px;
						background: $white;
						border: 1px solid $mediumGrey;
						font-size: 12px;
						@include border-radius(4px);
						@include box-shadow(0 1px 2px rgba(0, 0, 0, .2));
						@include transition(opacity .15s);


						li {
							width: 115px;
							margin-bottom: 3px;
							padding-bottom: 3px;
							border-bottom: 1px solid $lightGrey;

							&:last-child {
								margin-bottom: 0;
								padding-bottom: 0;
								border: none;

								a {
									color: $darkGrey;
								}
							}
						}

						a {
							color: $blue;

							&.is-selected {
								font-weight: bold;
							}
						}
					}

					// dropdown state
					&.is-active {

						.menu {
							z-index: 1000;
							display: block;
							opacity: 1.0;
						}

						.menu-toggle {
							z-index: 10000;
						}
					}

					// set state
					&.is-set {

						.menu-toggle {
							color: $blue;
						}

						.status-label {
							display: block;
							color: $blue;
						}
					}
				}
			}
		}
	}

	&.new-section {
		header {
			height: auto;
			@include clearfix();
		}

		.expand-collapse-icon {
			visibility: hidden;
		}
	}
}

.new-section-name,
.new-subsection-name-input {
	width: 515px;
}

.new-section-name-save,
.new-subsection-name-save {
	@include blue-button;
	padding: 6px 20px 8px;
	margin: 0 5px;
	color: #fff !important;
}

.new-section-name-cancel,
.new-subsection-name-cancel {
	@include white-button;
	padding: 6px 20px 8px;
	color: #8891a1 !important;
}

.dummy-calendar {
	display: none;
	position: absolute;
	top: 55px;
	left: 110px;
	z-index: 9999;
	border: 1px solid #3C3C3C;
	@include box-shadow(0 1px 15px rgba(0, 0, 0, .2));
}

.unit-name-input {
	padding: 20px 40px;

	label {
		display: block;
	}

	input {
		width: 100%;
		font-size: 20px;
	}
}

.preview {
	background: url(../img/preview.jpg) center top no-repeat;
}

.edit-subsection-publish-settings {
	display: none;
	position: fixed;
	top: 100px;
	left: 50%;
	z-index: 99999;
	width: 600px;
	margin-left: -300px;
	background: #fff;
	text-align: center;

	.settings {
		padding: 40px;
	}

	h3 {
		font-size: 34px;
		font-weight: 300;
	}

	.picker {
		margin: 30px 0 65px;
	}

	.description {
		margin-top: 30px;
		font-size: 14px;
		line-height: 20px;
	}

	strong {
		font-weight: bold;
	}

	.start-date,
	.start-time {
		font-size: 19px;
	}

	.save-button {
		@include blue-button;
		margin-right: 10px;
	}

	.cancel-button {
		@include white-button;
	}

	.save-button,
	.cancel-button {
		font-size: 16px;
	}
}<|MERGE_RESOLUTION|>--- conflicted
+++ resolved
@@ -67,17 +67,12 @@
 		@include clearfix();
 
 		.item-details, .section-published-date {
-<<<<<<< HEAD
+
 		}
 
 		.item-details {
 			float: none;
-=======
 			display: inline-block;
-		}
-
-		.item-details {
->>>>>>> 63637579
 			padding: 20px 0 10px 0;
 			@include clearfix();
 
@@ -100,13 +95,10 @@
 			}
 
 			.section-name-edit {
-<<<<<<< HEAD
 				position: relative;
 				width: 400px;
 				background: $white;
 
-=======
->>>>>>> 63637579
 				input {
 					font-size: 16px;	
 				}
@@ -124,15 +116,9 @@
 			}
 
 			.section-published-date {
-<<<<<<< HEAD
 				float: right;
 				width: 265px;
 				margin-right: 220px;
-=======
-				float: left;
-				width: 265px;
-				margin-right: 10px;
->>>>>>> 63637579
 				padding: 4px 10px;
 				@include border-radius(3px);
 				background: $lightGrey;
@@ -160,7 +146,6 @@
 					padding: 3px 15px 5px;
 				}
 			}
-<<<<<<< HEAD
 		}
 
 		.gradable-status {
@@ -269,116 +254,6 @@
 			}
 		}
 
-=======
-		}
-
-		.gradable-status {
-			position: absolute;
-			top: 20px;
-			right: 70px;
-			width: 145px;
-
-			.status-label {
-				position: absolute;
-				top: 0;
-				right: 2px;
-				display: none;
-				width: 100px;
-				padding: 10px 35px 10px 10px;
-				@include border-radius(3px);
-				background: $lightGrey;
-				color: $lightGrey;
-				text-align: right;
-				font-size: 12px;
-				font-weight: bold;
-				line-height: 16px;
-			}
-
-			.menu-toggle {
-				z-index: 10;
-				position: absolute;
-				top: 0;
-				right: 5px;
-				padding: 5px;
-				color: $lightGrey;
-
-				&:hover, &.is-active {
-					color: $blue;
-				}
-			}
-
-			.menu {
-				z-index: 1;
-				display: none;
-				opacity: 0.0;
-				position: absolute;
-				top: -1px;
-				left: 2px;
-				margin: 0;
-				padding: 8px 12px;
-				background: $white;
-				border: 1px solid $mediumGrey;
-				font-size: 12px;
-				@include border-radius(4px);
-				@include box-shadow(0 1px 2px rgba(0, 0, 0, .2));
-				@include transition(opacity .15s);
-				@include transition(display .15s);
-
-
-				li {
-					width: 115px;
-					margin-bottom: 3px;
-					padding-bottom: 3px;
-					border-bottom: 1px solid $lightGrey;
-
-					&:last-child {
-						margin-bottom: 0;
-						padding-bottom: 0;
-						border: none;
-
-						a {
-							color: $darkGrey;
-						}
-					}
-				}
-
-				a {
-
-					&.is-selected {
-						font-weight: bold;
-					}
-				}
-			}
-
-			// dropdown state
-			&.is-active {
-
-				.menu {
-					z-index: 1000;
-					display: block;
-					opacity: 1.0;
-				}
-
-				.menu-toggle {
-					z-index: 10000;
-				}
-			}
-
-			// set state
-			&.is-set {
-
-				.menu-toggle {
-					color: $blue;
-				}
-
-				.status-label {
-					display: block;
-					color: $blue;
-				}
-			}
-		}
-
->>>>>>> 63637579
 		.item-actions {	
 			margin-top: 21px;
 			margin-right: 12px;
@@ -398,7 +273,6 @@
 		.drag-handle {
 			margin-left: 11px;
 		}
-<<<<<<< HEAD
 
 	.section-name-span {
 		cursor: pointer;
@@ -429,12 +303,6 @@
 	h4 {
 		font-size: 12px;
 		color: #878e9d;
-=======
-
-		h4 {
-			font-size: 12px;
-			color: #878e9d;
->>>>>>> 63637579
 
 			strong {
 				font-weight: bold;
