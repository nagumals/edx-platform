--- conflicted
+++ resolved
@@ -605,30 +605,4 @@
     up.save()
     pnc.delete()
 
-    return HttpResponse(json.dumps({'success': True}))
-<<<<<<< HEAD
-
-
-@ensure_csrf_cookie
-@cache_if_anonymous
-def course_info(request, course_id):
-    course = check_course(course_id, course_must_be_open=False)
-    # This is the advertising page for a student to look at the course before signing up
-    csrf_token = csrf(request)['csrf_token']
-    # TODO: Couse should be a model
-    return render_to_response('portal/course_about.html', {'course': course})
-
-
-@login_required
-@ensure_csrf_cookie
-def enroll(request, course_id):
-    course = check_course(course_id, course_must_be_open=False)
-
-    user = request.user
-    if not CourseEnrollment.objects.filter(user=user, course_id=course.id).exists():
-        enrollment = CourseEnrollment(user=user,
-            course_id=course.id)
-        enrollment.save()
-    return redirect(reverse('dashboard'))
-=======
->>>>>>> b7a389df
+    return HttpResponse(json.dumps({'success': True}))